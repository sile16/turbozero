[tool.poetry]
name = "turbozero"
version = "0.1.3"
description = "vectorized alphazero/mcts in JAX"
authors = ["lowrollr <92640744+lowrollr@users.noreply.github.com>"]
license = "Apache-2.0"
readme = "README.md"
packages = [
    { include = "core" }
]

[[tool.poetry.source]]
name = "PyPI"
priority = "primary"


[[tool.poetry.source]]
name = "jax"
url = "https://storage.googleapis.com/jax-releases/jax_cuda_releases.html"
priority = "primary"

[tool.poetry.dependencies]
python = ">=3.11" # Or keep as "^3.11" if you prefer standard Python versioning
graphviz = ">=0.20.1"
wandb = ">=0.18.6"
<<<<<<< HEAD
jax = {extras = ["cuda12"], version = "=0.5.3"}
=======
jax = {extras = ["cuda12-pip"], version = "=0.5.3"}
>>>>>>> 1d857e60
jaxlib = "=0.5.3"
flax = ">=0.10.5"
optax = ">=0.1.8"
orbax-checkpoint = ">=0.10.1"
chex = ">=0.1.85"
pgx = { git = "https://github.com/sile16/pgx.git", branch = "master" } # Git dependency remains unchanged
dm-haiku = ">=0.0.12"
cairosvg = ">=2.7.1"
tqdm = ">=4.67.1"
numpy = ">=2.0.2"
psutil = ">=5.9.5"
matplotlib = ">=3.10.0"

[tool.poetry.group.dev.dependencies]
ipykernel = ">=6.25.1"
pytest = ">=8.3.5"
ipython = ">=9.1.0"
notebook = ">=7.0.0"
python-lsp-server = {extras = ["all"], version = "^1.12.2"}
jupyter-lsp = "^2.2.5"

[build-system]
requires = ["poetry-core"]
build-backend = "poetry.core.masonry.api"<|MERGE_RESOLUTION|>--- conflicted
+++ resolved
@@ -23,11 +23,7 @@
 python = ">=3.11" # Or keep as "^3.11" if you prefer standard Python versioning
 graphviz = ">=0.20.1"
 wandb = ">=0.18.6"
-<<<<<<< HEAD
 jax = {extras = ["cuda12"], version = "=0.5.3"}
-=======
-jax = {extras = ["cuda12-pip"], version = "=0.5.3"}
->>>>>>> 1d857e60
 jaxlib = "=0.5.3"
 flax = ">=0.10.5"
 optax = ">=0.1.8"
